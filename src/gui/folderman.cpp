--- conflicted
+++ resolved
@@ -383,17 +383,12 @@
         return 0;
     }
 
-<<<<<<< HEAD
     FolderDefinition folderDefinition;
     folderDefinition.alias = alias;
     folderDefinition.localPath = path;
     folderDefinition.targetPath = targetPath;
     folderDefinition.selectiveSyncBlackList = blackList;
     folder = new Folder( accountState, folderDefinition, this );
-=======
-    folder = new Folder( accountState, alias, path, targetPath, this );
-    folder->setConfigFile(cfgFile.absoluteFilePath());
->>>>>>> 16786eed
     qDebug() << "Adding folder to Folder Map " << folder;
     _folderMap[alias] = folder;
     if (paused) {
