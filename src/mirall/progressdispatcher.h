--- conflicted
+++ resolved
@@ -43,7 +43,6 @@
         quint64 _totalSize;
         quint64 _completedFileCount;
         quint64 _completedSize;
-        
         // Should this be in a separate file?
         struct EtaEstimate {
             EtaEstimate() :  _startedTime(QDateTime::currentMSecsSinceEpoch()), _agvEtaMSecs(0),_effectivProgressPerSec(0),_sampleCount(1) {}
@@ -98,14 +97,12 @@
            }
         };
         EtaEstimate _totalEtaEstimate;
-        
 
         struct ProgressItem {
             ProgressItem() : _completedSize(0) {}
             SyncFileItem _item;
             quint64 _completedSize;
             EtaEstimate _etaEstimate;
-            
         };
         QHash<QString, ProgressItem> _currentItems;
         SyncFileItem _lastCompletedItem;
@@ -114,24 +111,17 @@
             _currentItems.remove(item._file);
             if (!item._isDirectory) {
                 _completedFileCount++;
-                if (Progress::isSizeDependent(item._instruction)) {
-                    _completedSize += item._size;
-                }
-            }
-<<<<<<< HEAD
-            _completedFileCount++;
-            _lastCompletedItem = item;            
+		        if (Progress::isSizeDependent(item._instruction)) {
+		            _completedSize += item._size;
+		        }
+            }
+            _lastCompletedItem = item;
             this->updateEstimation();
-=======
-            _lastCompletedItem = item;
->>>>>>> abf0f90a
-        }
-        
+        }
         void setProgressItem(const SyncFileItem &item, quint64 size) {
             _currentItems[item._file]._item = item;
-            _currentItems[item._file]._completedSize = size;            
+            _currentItems[item._file]._completedSize = size;
             _lastCompletedItem = SyncFileItem();
-            
             this->updateEstimation();
             _currentItems[item._file]._etaEstimate.updateTime(size,item._size);
         }
@@ -152,7 +142,6 @@
             }
             return r;
         }
-        
         /**
          * Get the total completion estimate structure 
          * @return EtaEstimate a structure containing the total completion information.
@@ -168,7 +157,6 @@
         EtaEstimate getFileEstimate(const SyncFileItem &item) const {
             return _currentItems[item._file]._etaEstimate;
         }               
-
     };
 
     OWNCLOUDSYNC_EXPORT QString asActionString( const SyncFileItem& item );
@@ -196,7 +184,6 @@
     static ProgressDispatcher* instance();
     ~ProgressDispatcher();
 
-
 signals:
     /**
       @brief Signals the progress of data transmission.
@@ -206,7 +193,6 @@
 
      */
     void progressInfo( const QString& folder, const Progress::Info& progress );
-
     /**
      * @brief: the item's job is completed
      */
